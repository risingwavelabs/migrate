language: go
sudo: required

go:
<<<<<<< HEAD
  - 1.4.x
  - 1.5.x
  - 1.6.x
  - 1.7.x
  - 1.8.x
=======
  - 1.5
  - 1.6
  - 1.7
  - 1.8
>>>>>>> afc973c4

services:
  - docker

before_install:
    - curl -L https://github.com/docker/compose/releases/download/1.11.2/docker-compose-`uname -s`-`uname -m` > docker-compose
    - chmod +x docker-compose
    - sudo mv docker-compose /usr/local/bin
    - sed -i -e 's/golang/golang:'"$TRAVIS_GO_VERSION"'/' docker-compose.yml

      
script: make test<|MERGE_RESOLUTION|>--- conflicted
+++ resolved
@@ -2,18 +2,11 @@
 sudo: required
 
 go:
-<<<<<<< HEAD
   - 1.4.x
   - 1.5.x
   - 1.6.x
   - 1.7.x
   - 1.8.x
-=======
-  - 1.5
-  - 1.6
-  - 1.7
-  - 1.8
->>>>>>> afc973c4
 
 services:
   - docker
