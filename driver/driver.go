// Package driver holds the driver interface.
package driver

import (
	"fmt"
	neturl "net/url" // alias to allow `url string` func signature in New
	"reflect"

	"github.com/mattes/migrate/driver/registry"
	"github.com/mattes/migrate/file"
)

var driverMap = map[string]Driver{
	"postgres":  &postgres.Driver{},
	"mysql":     &mysql.Driver{},
	"bash":      &bash.Driver{},
	"cassandra": &cassandra.Driver{},
	"sqlite3":   &sqlite3.Driver{},
}

// Driver is the interface type that needs to implemented by all drivers.
type Driver interface {

	// Initialize is the first function to be called.
	// Check the url string and open and verify any connection
	// that has to be made.
	Initialize(url string) error

	// Close is the last function to be called.
	// Close any open connection here.
	Close() error

	// FilenameExtension returns the extension of the migration files.
	// The returned string must not begin with a dot.
	FilenameExtension() string

	// Migrate is the heart of the driver.
	// It will receive a file which the driver should apply
	// to its backend or whatever. The migration function should use
	// the pipe channel to return any errors or other useful information.
	Migrate(file file.File, pipe chan interface{})

	// Version returns the current migration version.
	Version() (uint64, error)
}

// New returns Driver and calls Initialize on it
func New(url string) (Driver, error) {
	u, err := neturl.Parse(url)
	if err != nil {
		return nil, err
	}

<<<<<<< HEAD
	driver := registry.GetDriver(u.Scheme)
	if driver != nil {
		blankDriver := reflect.New(reflect.TypeOf(driver)).Interface()
		d, ok := blankDriver.(Driver)
		if !ok {
			err := errors.New(fmt.Sprintf("Driver '%s' does not implement the Driver interface"))
			return nil, err
		}
=======
	if d, found := driverMap[u.Scheme]; found {
>>>>>>> e351ab27
		verifyFilenameExtension(u.Scheme, d)
		if err := d.Initialize(url); err != nil {
			return nil, err
		}
<<<<<<< HEAD

		return d, nil
	} else {
		return nil, errors.New(fmt.Sprintf("Driver '%s' not found.", u.Scheme))
=======
		return d, nil
>>>>>>> e351ab27
	}
	return nil, fmt.Errorf("Driver '%s' not found.", u.Scheme)
}

// verifyFilenameExtension panics if the driver's filename extension
// is not correct or empty.
func verifyFilenameExtension(driverName string, d Driver) {
	f := d.FilenameExtension()
	if f == "" {
		panic(fmt.Sprintf("%s.FilenameExtension() returns empty string.", driverName))
	}
	if f[0:1] == "." {
		panic(fmt.Sprintf("%s.FilenameExtension() returned string must not start with a dot.", driverName))
	}
}<|MERGE_RESOLUTION|>--- conflicted
+++ resolved
@@ -2,6 +2,7 @@
 package driver
 
 import (
+	"errors"
 	"fmt"
 	neturl "net/url" // alias to allow `url string` func signature in New
 	"reflect"
@@ -9,14 +10,6 @@
 	"github.com/mattes/migrate/driver/registry"
 	"github.com/mattes/migrate/file"
 )
-
-var driverMap = map[string]Driver{
-	"postgres":  &postgres.Driver{},
-	"mysql":     &mysql.Driver{},
-	"bash":      &bash.Driver{},
-	"cassandra": &cassandra.Driver{},
-	"sqlite3":   &sqlite3.Driver{},
-}
 
 // Driver is the interface type that needs to implemented by all drivers.
 type Driver interface {
@@ -51,7 +44,6 @@
 		return nil, err
 	}
 
-<<<<<<< HEAD
 	driver := registry.GetDriver(u.Scheme)
 	if driver != nil {
 		blankDriver := reflect.New(reflect.TypeOf(driver)).Interface()
@@ -60,21 +52,9 @@
 			err := errors.New(fmt.Sprintf("Driver '%s' does not implement the Driver interface"))
 			return nil, err
 		}
-=======
-	if d, found := driverMap[u.Scheme]; found {
->>>>>>> e351ab27
-		verifyFilenameExtension(u.Scheme, d)
-		if err := d.Initialize(url); err != nil {
-			return nil, err
-		}
-<<<<<<< HEAD
-
 		return d, nil
 	} else {
 		return nil, errors.New(fmt.Sprintf("Driver '%s' not found.", u.Scheme))
-=======
-		return d, nil
->>>>>>> e351ab27
 	}
 	return nil, fmt.Errorf("Driver '%s' not found.", u.Scheme)
 }
